package com.aricneto.twistytimer.activity;

import android.Manifest;
import android.app.Activity;
import android.content.Context;
import android.content.Intent;
import android.content.pm.PackageManager;
import android.database.Cursor;
import android.os.AsyncTask;
import android.os.Bundle;
import android.os.Environment;
import android.support.annotation.NonNull;
import android.support.v4.app.ActivityCompat;
import android.support.v4.app.Fragment;
import android.support.v4.app.FragmentManager;
import android.support.v4.content.ContextCompat;
import android.support.v4.widget.DrawerLayout;
import android.support.v7.app.ActionBarDrawerToggle;
import android.support.v7.app.AppCompatActivity;
import android.support.v7.widget.Toolbar;
import android.text.Html;
import android.util.Log;
import android.view.Menu;
import android.view.View;
import android.widget.ImageView;
import android.widget.Toast;

import com.afollestad.materialdialogs.DialogAction;
import com.afollestad.materialdialogs.MaterialDialog;
import com.afollestad.materialdialogs.folderselector.FileChooserDialog;
import com.anjlab.android.iab.v3.BillingProcessor;
import com.anjlab.android.iab.v3.TransactionDetails;
import com.aricneto.twistify.R;
import com.aricneto.twistytimer.AppRater;
import com.aricneto.twistytimer.TwistyTimer;
import com.aricneto.twistytimer.database.DatabaseHandler;
import com.aricneto.twistytimer.fragment.AlgListFragment;
import com.aricneto.twistytimer.fragment.TimerFragmentMain;
import com.aricneto.twistytimer.fragment.dialog.ExportImportDialog;
import com.aricneto.twistytimer.fragment.dialog.ExportImportSelectionDialog;
import com.aricneto.twistytimer.fragment.dialog.SchemeSelectDialogMain;
import com.aricneto.twistytimer.fragment.dialog.ThemeSelectDialog;
import com.aricneto.twistytimer.items.Solve;
import com.aricneto.twistytimer.listener.ExportImportDialogInterface;
import com.aricneto.twistytimer.listener.OnBackPressedInFragmentListener;
import com.aricneto.twistytimer.utils.PuzzleUtils;
import com.aricneto.twistytimer.utils.StoreUtils;
import com.aricneto.twistytimer.utils.ThemeUtils;
import com.mikepenz.materialdrawer.Drawer;
import com.mikepenz.materialdrawer.DrawerBuilder;
import com.mikepenz.materialdrawer.model.DividerDrawerItem;
import com.mikepenz.materialdrawer.model.ExpandableDrawerItem;
import com.mikepenz.materialdrawer.model.PrimaryDrawerItem;
import com.mikepenz.materialdrawer.model.SecondaryDrawerItem;
import com.mikepenz.materialdrawer.model.SectionDrawerItem;
import com.mikepenz.materialdrawer.model.interfaces.IDrawerItem;
import com.opencsv.CSVReader;

import org.joda.time.DateTime;

import java.io.BufferedReader;
import java.io.BufferedWriter;
import java.io.File;
import java.io.FileReader;
import java.io.FileWriter;
import java.io.IOException;
import java.util.ArrayList;
import java.util.List;

import butterknife.ButterKnife;

import static com.aricneto.twistytimer.utils.TTIntent.ACTION_TIMES_MODIFIED;
import static com.aricneto.twistytimer.utils.TTIntent.CATEGORY_TIME_DATA_CHANGES;
import static com.aricneto.twistytimer.utils.TTIntent.broadcast;

public class MainActivity extends AppCompatActivity implements BillingProcessor.IBillingHandler,
    FileChooserDialog.FileCallback, ExportImportDialogInterface {
    /**
     * Flag to enable debug logging for this class.
     */
    private static final boolean DEBUG_ME = false;

    /**
     * A "tag" to identify this class in log messages.
     */
    private static final String TAG = MainActivity.class.getSimpleName();

    private static final int DEBUG_ID         = 11;
    private static final int TIMER_ID         = 1;
    private static final int THEME_ID         = 2;
    private static final int SCHEME_ID        = 9;
    private static final int OLL_ID           = 6;
    private static final int PLL_ID           = 7;
    private static final int DONATE_ID        = 8;
    private static final int EXPORT_IMPORT_ID = 10;
    private static final int ABOUT_ID         = 4;
    private static final int SETTINGS_ID      = 5;

    private static final int REQUEST_SETTING           = 42;
    private static final int REQUEST_ABOUT             = 23;
    private static final int STORAGE_PERMISSION_CODE   = 11;

<<<<<<< HEAD
    private static final String OPEN_EXPORT_IMPORT_DIALOG = "open_export_import_dialog";

    // NOTE: Loader IDs used by fragments need to be unique within the context of an activity that
    // creates those fragments. Therefore, it is safer to define all of the IDs in the same place.

    /**
     * The loader ID for the loader that loads data presented in the statistics table on the timer
     * graph fragment and the summary statistics on the timer fragment.
     */
    public static final int STATISTICS_LOADER_ID = 101;

    /**
     * The loader ID for the loader that loads chart data presented in on the timer graph fragment.
     */
    public static final int CHART_DATA_LOADER_ID = 102;

    /**
     * The loader ID for the loader that loads the list of solve times for the timer list fragment.
     */
    public static final int TIME_LIST_LOADER_ID = 103;

    /**
     * The loader ID for the loader that loads the list of algorithms for the algorithm list
     * fragment.
     */
    public static final int ALG_LIST_LOADER_ID = 104;
=======
    final MainActivity mainActivity = this;
>>>>>>> ae661861

    BillingProcessor bp;

    SmoothActionBarDrawerToggle mDrawerToggle;
    FragmentManager             fragmentManager;
    DrawerLayout                mDrawerLayout;

    String exportImportPuzzle   = "333";
    String exportImportCategory = "Normal";
    String importTag;
    File   importFile;

    private Drawer          mDrawer;
    private MaterialDialog  progressDialog;

<<<<<<< HEAD
    private boolean openExportImportDialog;
=======
    private boolean goBack = false;
>>>>>>> ae661861

    public void openDrawer() {
        mDrawer.openDrawer();
    }

    public void closeDrawer() {
        mDrawer.closeDrawer();
    }

    @Override
    protected void onCreate(Bundle savedInstanceState) {
        if (DEBUG_ME) Log.d(TAG, "onCreate(savedInstanceState=" + savedInstanceState + ")");
        setTheme(ThemeUtils.getCurrentTheme(getBaseContext()));
        super.onCreate(savedInstanceState);
        setContentView(R.layout.activity_main);
        ButterKnife.bind(this);

        AppRater.app_launched(this);

        bp = new BillingProcessor(this, null, this);

        fragmentManager = getSupportFragmentManager();

        if (savedInstanceState == null) {
            fragmentManager
                .beginTransaction()
                .replace(R.id.main_activity_container, TimerFragmentMain.newInstance(), "fragment_main")
                .commit();
        }

        handleDrawer(savedInstanceState);
    }

    @Override
    protected void onResume() {
        if (DEBUG_ME) Log.d(TAG, "onResume()");
        super.onResume();
<<<<<<< HEAD
        if (openExportImportDialog) {
            ExportImportDialog exportImportDialog = ExportImportDialog.newInstance();
            exportImportDialog.setDialogInterface(this);
            exportImportDialog.show(fragmentManager, "exportImport_dialog");
            openExportImportDialog = false;
        }
=======
>>>>>>> ae661861
    }

    private void handleDrawer(Bundle savedInstanceState) {
        final Activity activity = this;

        ImageView headerView = (ImageView) View.inflate(activity, R.layout.drawer_header, null);

        headerView.setImageDrawable(ThemeUtils.tintDrawable(activity, R.drawable.header, R.attr.colorPrimary));

        // Setup drawer
        mDrawer = new DrawerBuilder()
            .withActivity(activity)
            .withDelayOnDrawerClose(- 1)
            .withHeader(headerView)
            .addDrawerItems(
                new PrimaryDrawerItem().withName(R.string.drawer_title_timer)
                    .withIcon(R.drawable.ic_timer_black_24dp).withIconTintingEnabled(true).withIdentifier(TIMER_ID),

                new ExpandableDrawerItem().withName(R.string.drawer_title_reference).withIcon(R.drawable.ic_cube_unfolded_black_24dp).withSelectable(false).withSubItems(
                    new SecondaryDrawerItem().withName(R.string.drawer_title_oll).withLevel(2)
                        .withIcon(R.drawable.ic_oll_black_24dp).withIconTintingEnabled(true).withIdentifier(OLL_ID),

                    new SecondaryDrawerItem().withName(R.string.drawer_title_pll).withLevel(2)
                        .withIcon(R.drawable.ic_pll_black_24dp).withIconTintingEnabled(true).withIdentifier(PLL_ID)
                ).withIconTintingEnabled(true),

                new SectionDrawerItem().withName(R.string.drawer_title_other),

                new PrimaryDrawerItem().withName(R.string.drawer_title_export_import)
                    .withIcon(R.drawable.ic_folder_open_black_24dp).withIconTintingEnabled(true).withSelectable(false)
                    .withIdentifier(EXPORT_IMPORT_ID),

                new PrimaryDrawerItem().withName(R.string.drawer_title_changeTheme)
                    .withIcon(R.drawable.ic_brush_black_24dp).withIconTintingEnabled(true).withSelectable(false)
                    .withIdentifier(THEME_ID),

                new PrimaryDrawerItem().withName(R.string.drawer_title_changeColorScheme)
                    .withIcon(R.drawable.ic_scheme_black_24dp).withIconTintingEnabled(true).withSelectable(false)
                    .withIdentifier(SCHEME_ID),

                new DividerDrawerItem(),

                new PrimaryDrawerItem().withName(R.string.action_settings)
                    .withIcon(R.drawable.ic_action_settings_black_24).withIconTintingEnabled(true).withSelectable(false)
                    .withIdentifier(SETTINGS_ID),

                new PrimaryDrawerItem().withName(R.string.action_donate)
                    .withIcon(R.drawable.ic_mood_black_24dp).withIconTintingEnabled(true).withSelectable(false)
                    .withIdentifier(DONATE_ID),

                new PrimaryDrawerItem().withName(R.string.drawer_about)
                    .withIcon(R.drawable.ic_action_help_black_24).withIconTintingEnabled(true).withSelectable(false)
                    .withIdentifier(ABOUT_ID)


                //,new PrimaryDrawerItem().withName("DEBUG OPTION - ADD 10000 SOLVES")
                //        .withIcon(R.drawable.ic_action_help_black_24).withIconTintingEnabled(true).withSelectable(false)
                //        .withIdentifier(DEBUG_ID)
                //
            )
            .withOnDrawerItemClickListener(new Drawer.OnDrawerItemClickListener() {
                @Override
                public boolean onItemClick(View view, int position, IDrawerItem drawerItem) {

                    boolean closeDrawer = true;

                    switch ((int) drawerItem.getIdentifier()) {
                        default:
                            closeDrawer = false;
                        case TIMER_ID:
                            mDrawerToggle.runWhenIdle(new Runnable() {
                                @Override
                                public void run() {
                                    fragmentManager
                                        .beginTransaction()
                                        .replace(R.id.main_activity_container, TimerFragmentMain.newInstance(), "fragment_main")
                                        .commit();
                                }
                            });
                            break;

                        case OLL_ID:
                            mDrawerToggle.runWhenIdle(new Runnable() {
                                @Override
                                public void run() {
                                    fragmentManager
                                        .beginTransaction()
                                        .replace(R.id.main_activity_container, AlgListFragment.newInstance(DatabaseHandler.SUBSET_OLL), "fragment_algs_oll")
                                        .commit();
                                }
                            });
                            break;

                        case PLL_ID:
                            mDrawerToggle.runWhenIdle(new Runnable() {
                                @Override
                                public void run() {
                                    fragmentManager
                                        .beginTransaction()
                                        .replace(R.id.main_activity_container, AlgListFragment.newInstance(DatabaseHandler.SUBSET_PLL), "fragment_algs_pll")
                                        .commit();
                                }
                            });
                            break;

                        case EXPORT_IMPORT_ID:
                            // Here, thisActivity is the current activity
                            if (ContextCompat.checkSelfPermission(activity,
                                Manifest.permission.WRITE_EXTERNAL_STORAGE)
                                != PackageManager.PERMISSION_GRANTED) {

                                // Should we show an explanation?
                                if (ActivityCompat.shouldShowRequestPermissionRationale(activity,
                                    Manifest.permission.WRITE_EXTERNAL_STORAGE)) {

                                    new MaterialDialog.Builder(activity)
                                        .content(R.string.permission_denied_explanation)
                                        .positiveText(R.string.action_ok)
                                        .negativeText(R.string.action_cancel)
                                        .onPositive(new MaterialDialog.SingleButtonCallback() {
                                            @Override
                                            public void onClick(@NonNull MaterialDialog dialog, @NonNull DialogAction which) {
                                                ActivityCompat.requestPermissions(activity,
                                                    new String[] { Manifest.permission.WRITE_EXTERNAL_STORAGE },
                                                    STORAGE_PERMISSION_CODE);
                                            }
                                        })
                                        .show();

                                } else {
                                    ActivityCompat.requestPermissions(activity,
                                        new String[] { Manifest.permission.WRITE_EXTERNAL_STORAGE },
                                        STORAGE_PERMISSION_CODE);
                                }

                            } else {
                                ExportImportDialog exportImportDialog = ExportImportDialog.newInstance();
                                exportImportDialog.setDialogInterface(MainActivity.this);
                                exportImportDialog.show(fragmentManager, "exportImport_dialog");
                            }
                            break;

                        case THEME_ID:
                            ThemeSelectDialog themeSelectDialog = ThemeSelectDialog.newInstance();
                            themeSelectDialog.show(fragmentManager, "theme_dialog");
                            break;

                        case SCHEME_ID:
                            SchemeSelectDialogMain schemeSelectDialogMain = SchemeSelectDialogMain.newInstance();
                            schemeSelectDialogMain.show(fragmentManager, "scheme_dialog");
                            break;

                        case SETTINGS_ID:
                            final Intent settingsIntent = new Intent(getApplicationContext(), SettingsActivity.class);
                            mDrawerToggle.runWhenIdle(new Runnable() {
                                @Override
                                public void run() {
                                    startActivityForResult(settingsIntent, REQUEST_SETTING);
                                }
                            });
                            break;

                        case DONATE_ID:
                            if (BillingProcessor.isIabServiceAvailable(activity))
                                new MaterialDialog.Builder(activity)
                                    .title(R.string.choose_donation_amount)
                                    .items(R.array.donation_tiers)
                                    .itemsCallback(new MaterialDialog.ListCallback() {
                                        @Override
                                        public void onSelection(MaterialDialog dialog, View itemView, int which, CharSequence text) {
                                            switch (which) {
                                                case 0:
                                                    bp.purchase(activity, "donation_tier1");
                                                    break;
                                                case 1:
                                                    bp.purchase(activity, "donation_tier2");
                                                    break;
                                                case 2:
                                                    bp.purchase(activity, "donation_tier3");
                                                    break;
                                                case 3:
                                                    bp.purchase(activity, "donation_tier4");
                                                    break;
                                            }
                                        }
                                    })
                                    .show();
                            else
                                Toast.makeText(activity, "Google Play not available", Toast.LENGTH_LONG).show();

                            break;

                        case ABOUT_ID:
                            final Intent aboutIntent = new Intent(getApplicationContext(), AboutActivity.class);
                            mDrawerToggle.runWhenIdle(new Runnable() {
                                @Override
                                public void run() {
                                    startActivityForResult(aboutIntent, REQUEST_ABOUT);
                                }
                            });
                            break;

                        //case DEBUG_ID:
                        //    Random rand = new Random();
                        //    DatabaseHandler dbHandler = TwistyTimer.getDBHandler();
                        //    for (int i = 0; i < 10000; i++) {
                        //        dbHandler.addSolve(new Solve(30000 + rand.nextInt(2000), "333", "Normal", 165165l, "", 0, "", rand.nextBoolean()));
                        //    }
                        //    break;
                    }
                    if (closeDrawer)
                        mDrawerLayout.closeDrawers();
                    return false;
                }
            })
            .withSavedInstance(savedInstanceState)
            .build();

        mDrawerLayout = mDrawer.getDrawerLayout();
        mDrawerToggle = new SmoothActionBarDrawerToggle(this, mDrawerLayout, null, R.string.drawer_open, R.string.drawer_close);
        mDrawerLayout.setDrawerListener(mDrawerToggle);

    }

    @Override
    public void onBillingInitialized() {
        /*
         * Called when BillingProcessor was initialized and it's ready to purchase
         */
    }

    @Override
    public void onProductPurchased(String productId, TransactionDetails details) {
        /*
         * Called when requested PRODUCT ID was successfully purchased
         */
        bp.consumePurchase(productId);
    }

    @Override
    public void onBillingError(int errorCode, Throwable error) {
        /*
         * Called when some error occurred. See Constants class for more details
         */
    }

    @Override
    public void onPurchaseHistoryRestored() {
        /*
         * Called when purchase history was restored and the list of all owned PRODUCT ID's
         * was loaded from Google Play
         */
    }

    @Override
    protected void onActivityResult(int requestCode, int resultCode, Intent data) {
        if (DEBUG_ME) Log.d(TAG, "onActivityResult(requestCode=" + requestCode
                + ", resultCode=" + resultCode + ", date=" + data + ")");
        if (! bp.handleActivityResult(requestCode, resultCode, data))
            super.onActivityResult(requestCode, resultCode, data);
        if (requestCode == REQUEST_SETTING) {
            finish();
            Log.d("MAIN ACTIVITY", "Restarting for some reason.... ");
            startActivity(new Intent(this, MainActivity.class));
        }
    }

    @Override
    public void onBackPressed() {
        if (DEBUG_ME) Log.d(TAG, "onBackPressed()");

        if (mDrawer.isDrawerOpen()) {
            mDrawer.closeDrawer();
            return;
        }

        final Fragment mainFragment = fragmentManager.findFragmentByTag("fragment_main");

        if (mainFragment instanceof OnBackPressedInFragmentListener) { // => not null
            // If the main fragment is open, let it and its "child" fragments consume the "Back"
            // button press if necessary.
            if (((OnBackPressedInFragmentListener) mainFragment).onBackPressedInFragment()) {
                // Button press was consumed. Stop here.
                return;
            }
        }

        super.onBackPressed();
    }

    @Override
    protected void onDestroy() {
        if (DEBUG_ME) Log.d(TAG, "onDestroy()");
        if (bp != null)
            bp.release();
        super.onDestroy();
    }

    @Override
    public boolean onCreateOptionsMenu(Menu menu) {
        getMenuInflater().inflate(R.menu.menu_overview, menu);

        return super.onCreateOptionsMenu(menu);
    }

    @Override
    protected void onSaveInstanceState(Bundle outState) {
        if (DEBUG_ME) Log.d(TAG, "onSaveInstanceState()");
        outState = mDrawer.saveInstanceState(outState);
        //outState.putBoolean(OPEN_EXPORT_IMPORT_DIALOG, openExportImportDialog);
        super.onSaveInstanceState(outState);
    }

    @Override
    public void onImportExternal() {
        final ImportSolves importSolves = new ImportSolves(this, importTag, importFile);
        importSolves.executeOnExecutor(AsyncTask.THREAD_POOL_EXECUTOR);
    }

    @Override
    public void onExportExternal() {
        if (StoreUtils.isExternalStorageWritable()) {
            File fileDir = new File(Environment.getExternalStorageDirectory() + "/TwistyTimer");
            fileDir.mkdir();
            String fileName = "Solves_" + exportImportPuzzle + "_" + exportImportCategory + "_"
                + DateTime.now().toString("dd-MMM-y'_'kk-mm") + ".txt";

            final ExportSolves exportSolves = new ExportSolves(this, fileDir, fileName, false);
            exportSolves.executeOnExecutor(AsyncTask.THREAD_POOL_EXECUTOR);
        }
    }

    @Override
    public void onExportBackup() {
        if (StoreUtils.isExternalStorageWritable()) {
            File fileDir = new File(Environment.getExternalStorageDirectory() + "/TwistyTimer/Backup");
            fileDir.mkdirs();
            String fileName = "Backup_" + DateTime.now().toString("dd-MMM-y'_'kk-mm") + ".txt";

            final ExportSolves exportSolves = new ExportSolves(this, fileDir, fileName, true);
            exportSolves.executeOnExecutor(AsyncTask.THREAD_POOL_EXECUTOR);
        }
    }

    @Override
    public void onSelectPuzzle(String puzzle) {
        exportImportPuzzle = puzzle;
    }

    @Override
    public void onSelectCategory(String category) {
        exportImportCategory = category;
    }

    @Override
    public void onFileSelection(@NonNull FileChooserDialog dialog, @NonNull File file) {

        importFile = file;
        importTag = dialog.getTag();

        if (file.getName().toLowerCase().endsWith(".txt")) {
            if (importTag.equals("import_external")) {
                ExportImportSelectionDialog selectionDialog =
                    ExportImportSelectionDialog.newInstance(ExportImportSelectionDialog.TYPE_IMPORT);
                selectionDialog.setDialogInterface(this);
                selectionDialog.show(fragmentManager, "export_import_selection");
            } else {
                final ImportSolves importSolves = new ImportSolves(this, importTag, importFile);
                importSolves.executeOnExecutor(AsyncTask.THREAD_POOL_EXECUTOR);
            }
        } else {
            // TODO: ADD HELP
            new MaterialDialog.Builder(this)
                .title(R.string.file_selection_error_title)
                .content(R.string.file_selection_error_content, ".txt")
                .positiveText(R.string.action_ok)
                .show();
        }
    }

    private class ExportSolves extends AsyncTask<Void, Integer, Boolean> {

        private final Context mContext;
        private       File    fileDir;
        private       String  outFileName;
        private       boolean isBackup;

        public ExportSolves(Context context, File fileDir, String outFileName, boolean isBackup) {
            this.mContext = context;
            this.fileDir = fileDir;
            this.outFileName = outFileName;
            this.isBackup = isBackup;
        }

        @Override
        protected void onPreExecute() {
            progressDialog = new MaterialDialog.Builder(mContext)
                .content(R.string.export_progress_title)
                .progress(false, 0, true)
                .cancelable(false)
                .show();
            super.onPreExecute();
        }

        @Override
        protected void onProgressUpdate(Integer... values) {
            super.onProgressUpdate(values);
            if (progressDialog.isShowing()) {
                if (progressDialog.getMaxProgress() == 0)
                    progressDialog.setMaxProgress(values[1]);

                progressDialog.setProgress(values[0]);
            }
        }

        @Override
        protected Boolean doInBackground(Void... voids) {
            Boolean returnCode = false;
            int exports = 0;
            String csvHeader = "Puzzle,Category,Time(millis),Date(millis),Scramble,Penalty,Comment\n";
            String csvValues = "";

            try {
                final DatabaseHandler handler = TwistyTimer.getDBHandler();
                File outFile = new File(fileDir, outFileName);
                FileWriter fileWriter = new FileWriter(outFile);
                BufferedWriter out = new BufferedWriter(fileWriter);

                if (isBackup) {
                    Cursor cursor = handler.getAllSolves();
                    if (cursor != null) {
                        publishProgress(0, cursor.getCount());
                        out.write(csvHeader);
                        while (cursor.moveToNext()) {
                            csvValues = "\"" + cursor.getString(1) + "\";";
                            csvValues += "\"" + cursor.getString(2) + "\";";
                            csvValues += "\"" + cursor.getInt(3) + "\";";
                            csvValues += "\"" + cursor.getLong(4) + "\";";
                            csvValues += "\"" + cursor.getString(5) + "\";";
                            csvValues += "\"" + cursor.getInt(6) + "\";";
                            csvValues += "\"" + cursor.getString(7) + "\"\n";
                            out.write(csvValues);
                            exports++;
                            publishProgress(exports);
                        }
                        cursor.close();
                    }
                    out.close();
                    returnCode = true;
                } else {
                    Cursor cursor = handler.getAllSolvesFrom(exportImportPuzzle, exportImportCategory);
                    if (cursor != null) {
                        publishProgress(0, cursor.getCount());
                        while (cursor.moveToNext()) {
                            csvValues = "\"" + PuzzleUtils.convertTimeToString(cursor.getInt(3)) + "\";";
                            csvValues += "\"" + cursor.getString(5) + "\";";
                            csvValues += "\"" + new DateTime(cursor.getLong(4)).toString() + "\"\n";
                            out.write(csvValues);
                            exports++;
                            publishProgress(exports);
                        }
                        cursor.close();
                    }
                    out.close();
                    returnCode = true;
                }
            } catch (IOException e) {
                returnCode = false;
                Log.d("ERROR", "IOException: " + e.getMessage());
            }

            return returnCode;
        }

        @Override
        protected void onPostExecute(Boolean isExported) {
            super.onPostExecute(isExported);
            if (progressDialog.isShowing()) {
                progressDialog.setActionButton(DialogAction.POSITIVE, R.string.action_done);

                if (isExported)
                    progressDialog.setContent(Html.fromHtml(getString(R.string.export_progress_complete)
                        + "<br><br>" + "<small><tt>" + fileDir.getAbsolutePath() + "/" + outFileName + "</tt></small>"));
                else
                    progressDialog.setContent(R.string.export_progress_error);
            }
        }
    }

    private class ImportSolves extends AsyncTask<Void, Integer, Void> {

        int parseErrors = 0;
        int duplicates  = 0;
        int successes   = 0;

        private Context mContext;
        private String  tag;
        private File    file;

        public ImportSolves(Context context, String tag, File file) {
            this.mContext = context;
            this.tag = tag;
            this.file = file;
        }

        @Override
        protected void onPreExecute() {
            super.onPreExecute();
            progressDialog = new MaterialDialog.Builder(mContext)
                .content(R.string.import_progress_title)
                .progress(false, 0, true)
                .cancelable(false)
                .show();
        }

        @Override
        protected void onProgressUpdate(Integer... values) {
            super.onProgressUpdate(values);
            if (progressDialog.isShowing()) {
                if (progressDialog.getMaxProgress() == 0)
                    progressDialog.setMaxProgress(values[1]);

                progressDialog.setProgress(values[0]);
            }
        }

        @Override
        protected Void doInBackground(Void... voids) {
            List<Solve> solveList = new ArrayList<>();
            int imports = 0;

            try {

                BufferedReader br = new BufferedReader(new FileReader(file));
                CSVReader csvReader = new CSVReader(br, ';');
                String[] line;

                if (tag.equals("import_backup")) {
                    // throw away the header
                    csvReader.readNext();

                    while ((line = csvReader.readNext()) != null) {
                        try {
                            solveList.add(new Solve(
                                Integer.parseInt(line[2]), line[0], line[1], Long.parseLong(line[3]),
                                line[4], Integer.parseInt(line[5]), line[6], true));
                        } catch (Exception e) {
                            parseErrors++;
                        }
                    }
                }

                if (tag.equals("import_external")) {

                    while ((line = csvReader.readNext()) != null) {
                        if (line.length <= 3) {
                            try {
                                Log.d("IMPORTING EXTERNAL", "time: " + line[0]);

                                int time = PuzzleUtils.parseTime(line[0]);
                                String scramble = "";
                                long date = DateTime.now().getMillis();

                                if (line.length >= 2) {
                                    scramble = line[1];
                                }
                                if (line.length == 3) {
                                    try {
                                        date = DateTime.parse(line[2]).getMillis();
                                    } catch (Exception e) {
                                        e.printStackTrace();
                                    }
                                }

                                solveList.add(new Solve(time, exportImportPuzzle, exportImportCategory, date, scramble, PuzzleUtils.NO_PENALTY, "", true));
                            } catch (Exception e) {
                                parseErrors++;
                            }
                        } else {
                            parseErrors++;
                        }
                    }
                }

                final DatabaseHandler handler = TwistyTimer.getDBHandler();
                publishProgress(imports, solveList.size());

                for (Solve solve : solveList) {
                    if (! handler.solveExists(solve)) {
                        handler.addSolve(solve);
                        successes++;
                    } else
                        duplicates++;
                    imports++;
                    publishProgress(imports);
                }

            } catch (Exception e) {
                e.printStackTrace();
            }

            return null;
        }

        @Override
        protected void onPostExecute(Void aVoid) {
            super.onPostExecute(aVoid);
            if (progressDialog.isShowing()) {
                progressDialog.setActionButton(DialogAction.POSITIVE, R.string.action_done);
                progressDialog.setContent(Html.fromHtml(getString(R.string.import_progress_content)
                    + "<br><br><small><tt>"
                    + "<b>" + successes + "</b> " + getString(R.string.import_progress_content_successful_imports)
                    + "<br><b>" + duplicates + "</b> " + getString(R.string.import_progress_content_ignored_duplicates)
                    + "<br><b>" + parseErrors + "</b> " + getString(R.string.import_progress_content_errors)
                    + "</small></tt>"));
            }
            broadcast(CATEGORY_TIME_DATA_CHANGES, ACTION_TIMES_MODIFIED);
        }
    }

    // So the drawer doesn't lag when closing
    private class SmoothActionBarDrawerToggle extends ActionBarDrawerToggle {

        private Runnable runnable;

        public SmoothActionBarDrawerToggle(Activity activity, DrawerLayout drawerLayout, Toolbar toolbar, int openDrawerContentDescRes, int closeDrawerContentDescRes) {
            super(activity, drawerLayout, toolbar, openDrawerContentDescRes, closeDrawerContentDescRes);
        }

        @Override
        public void onDrawerStateChanged(int newState) {
            super.onDrawerStateChanged(newState);
            if (runnable != null && newState == DrawerLayout.STATE_IDLE) {
                runnable.run();
                runnable = null;
            }
        }

        public void runWhenIdle(Runnable runnable) {
            this.runnable = runnable;
        }
    }
}<|MERGE_RESOLUTION|>--- conflicted
+++ resolved
@@ -100,9 +100,6 @@
     private static final int REQUEST_ABOUT             = 23;
     private static final int STORAGE_PERMISSION_CODE   = 11;
 
-<<<<<<< HEAD
-    private static final String OPEN_EXPORT_IMPORT_DIALOG = "open_export_import_dialog";
-
     // NOTE: Loader IDs used by fragments need to be unique within the context of an activity that
     // creates those fragments. Therefore, it is safer to define all of the IDs in the same place.
 
@@ -127,9 +124,6 @@
      * fragment.
      */
     public static final int ALG_LIST_LOADER_ID = 104;
-=======
-    final MainActivity mainActivity = this;
->>>>>>> ae661861
 
     BillingProcessor bp;
 
@@ -144,12 +138,6 @@
 
     private Drawer          mDrawer;
     private MaterialDialog  progressDialog;
-
-<<<<<<< HEAD
-    private boolean openExportImportDialog;
-=======
-    private boolean goBack = false;
->>>>>>> ae661861
 
     public void openDrawer() {
         mDrawer.openDrawer();
@@ -187,15 +175,6 @@
     protected void onResume() {
         if (DEBUG_ME) Log.d(TAG, "onResume()");
         super.onResume();
-<<<<<<< HEAD
-        if (openExportImportDialog) {
-            ExportImportDialog exportImportDialog = ExportImportDialog.newInstance();
-            exportImportDialog.setDialogInterface(this);
-            exportImportDialog.show(fragmentManager, "exportImport_dialog");
-            openExportImportDialog = false;
-        }
-=======
->>>>>>> ae661861
     }
 
     private void handleDrawer(Bundle savedInstanceState) {
