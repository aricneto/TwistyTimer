package com.aricneto.twistytimer.fragment;


import android.app.Activity;
import android.content.Context;
import android.content.Intent;
import android.content.SharedPreferences;
import android.content.res.Configuration;
import android.database.Cursor;
import android.graphics.Color;
import android.os.Bundle;
import android.preference.PreferenceManager;
import android.support.v4.app.LoaderManager;
import android.support.v4.content.ContextCompat;
import android.support.v4.content.Loader;
import android.support.v7.widget.CardView;
import android.support.v7.widget.RecyclerView;
import android.support.v7.widget.StaggeredGridLayoutManager;
import android.text.Spannable;
import android.text.SpannableString;
import android.text.style.ImageSpan;
import android.util.Log;
import android.view.LayoutInflater;
import android.view.View;
import android.view.ViewGroup;
import android.widget.ImageView;
import android.widget.ScrollView;
import android.widget.TextView;
import android.widget.Toast;

import com.afollestad.materialdialogs.DialogAction;
import com.afollestad.materialdialogs.MaterialDialog;
import com.aricneto.twistify.R;
import com.aricneto.twistytimer.TwistyTimer;
import com.aricneto.twistytimer.activity.MainActivity;
import com.aricneto.twistytimer.adapter.TimeCursorAdapter;
import com.aricneto.twistytimer.database.DatabaseHandler;
import com.aricneto.twistytimer.database.TimeTaskLoader;
import com.aricneto.twistytimer.items.Solve;
import com.aricneto.twistytimer.layout.Fab;
<<<<<<< HEAD
=======
import com.aricneto.twistytimer.listener.OnBackPressedInFragmentListener;
import com.aricneto.twistytimer.utils.Broadcaster;
>>>>>>> 49434676
import com.aricneto.twistytimer.utils.PuzzleUtils;
import com.aricneto.twistytimer.utils.TTIntent;
import com.aricneto.twistytimer.utils.ThemeUtils;
import com.gordonwong.materialsheetfab.DimOverlayFrameLayout;
import com.gordonwong.materialsheetfab.MaterialSheetFab;
import com.gordonwong.materialsheetfab.MaterialSheetFabEventListener;

import org.joda.time.DateTime;

import butterknife.BindView;
import butterknife.ButterKnife;
<<<<<<< HEAD
import butterknife.Unbinder;

import static com.aricneto.twistytimer.utils.TTIntent.*;
=======
import co.mobiwise.materialintro.shape.FocusGravity;
import co.mobiwise.materialintro.view.MaterialIntroView;
>>>>>>> 49434676

public class TimerListFragment extends BaseFragment
        implements LoaderManager.LoaderCallbacks<Cursor>, OnBackPressedInFragmentListener {
    /**
     * Flag to enable debug logging for this class.
     */
    private static final boolean DEBUG_ME = false;

    /**
     * A "tag" to identify this class in log messages.
     */
    private static final String TAG = TimerListFragment.class.getSimpleName();

    private static final String PUZZLE         = "puzzle";
    private static final String PUZZLE_SUBTYPE = "puzzle_type";
    private static final String HISTORY        = "history";

<<<<<<< HEAD
    public MaterialSheetFab<Fab> materialSheetFab;
=======
    private static final String SHOWCASE_FAB_ID = "SHOWCASE_FAB_ID";

    private static final int TASK_LOADER_ID = 14;
    private MaterialSheetFab<Fab> materialSheetFab;
    DatabaseHandler dbHandler;
>>>>>>> 49434676
    // True if you want to search history, false if you only want to search session
    boolean         history;

    private Unbinder mUnbinder;
    @BindView(R.id.list)                 RecyclerView          recyclerView;
    @BindView(R.id.nothing_here)         ImageView             nothingHere;
    @BindView(R.id.nothing_text)         TextView              nothingText;
    @BindView(R.id.send_to_history_card) CardView              moveToHistory;
    @BindView(R.id.clear_button)         TextView              clearButton;
    @BindView(R.id.divider01)            View                  dividerView;
    @BindView(R.id.archive_button)       TextView              archiveButton;
    @BindView(R.id.fab_button)           Fab                   fabButton;
    @BindView(R.id.overlay)              DimOverlayFrameLayout overlay;
    @BindView(R.id.fab_sheet)            CardView              fabSheet;
    @BindView(R.id.fab_share_ao12)       TextView              fabShareAo12;
    @BindView(R.id.fab_share_ao5)        TextView              fabShareAo5;
    @BindView(R.id.fab_share_histogram)  TextView              fabShareHistogram;
    @BindView(R.id.fab_add_time)         TextView              fabAddTime;
    @BindView(R.id.fab_scroll)           ScrollView            fabScroll;

    private String            currentPuzzle;
    private String            currentPuzzleSubtype;
    private TimeCursorAdapter timeCursorAdapter;
<<<<<<< HEAD

    View.OnClickListener clickListener = new View.OnClickListener() {
=======
    private TimeTaskLoader    timeTaskLoader;
    private Context           mContext;

    private View.OnClickListener clickListener = new View.OnClickListener() {
>>>>>>> 49434676
        @Override
        public void onClick(View view) {
            final DatabaseHandler dbHandler = TwistyTimer.getDBHandler();

            switch (view.getId()) {
                case R.id.fab_share_ao12:
                    if (!PuzzleUtils.shareAverageOf(12, currentPuzzle, currentPuzzleSubtype, dbHandler, getContext())) {
                        Toast.makeText(getContext(), R.string.fab_share_error, Toast.LENGTH_SHORT).show();
                    }
                    break;
                case R.id.fab_share_ao5:
                    if (!PuzzleUtils.shareAverageOf(5, currentPuzzle, currentPuzzleSubtype, dbHandler, getContext())) {
                        Toast.makeText(getContext(), R.string.fab_share_error, Toast.LENGTH_SHORT).show();
                    }
                    break;
                case R.id.fab_share_histogram:
                    if (!PuzzleUtils.shareHistogramOf(currentPuzzle, currentPuzzleSubtype, dbHandler, getContext())) {
                        Toast.makeText(getContext(), R.string.fab_share_error, Toast.LENGTH_SHORT).show();
                    }
                    break;
                case R.id.fab_add_time:
                    new MaterialDialog.Builder(getContext())
                        .title(R.string.add_time)
                        .input(getString(R.string.add_time_hint), "", false, new MaterialDialog.InputCallback() {
                            @Override
                            public void onInput(MaterialDialog dialog, CharSequence input) {
                                int time = PuzzleUtils.parseTime(input.toString());
                                if (time != 0) {
                                    final Solve solve = new Solve(time, currentPuzzle,
                                            currentPuzzleSubtype, new DateTime().getMillis(), "",
                                            PuzzleUtils.NO_PENALTY, "", false);

                                    dbHandler.addSolve(solve);
                                    // The receiver might be able to use the new solve and avoid
                                    // accessing the database.
                                    new TTIntent.BroadcastBuilder(
                                            CATEGORY_TIME_DATA_CHANGES, ACTION_TIME_ADDED)
                                            .solve(solve)
                                            .broadcast();
                                }
                            }
                        })
                        .positiveText(R.string.action_add)
                        .negativeText(R.string.action_cancel)
                        .show();
                    break;
            }
        }
    };

<<<<<<< HEAD
    // Receives broadcasts after changes have been made to time data or the selection of that data.
    private TTFragmentBroadcastReceiver mTimeDataChangedReceiver
            = new TTFragmentBroadcastReceiver(this, CATEGORY_TIME_DATA_CHANGES) {
        @Override
        public void onReceiveWhileAdded(Context context, Intent intent) {
            switch (intent.getAction()) {
                case ACTION_TIME_ADDED:
                    // When "history" is enabled, the list of times does not include times from
                    // the current session. Times are only added to the current session, so
                    // there is no need to refresh the "history" list on adding a session time.
                    if (! history)
                        reloadList();
                    break;

                case ACTION_TIMES_MODIFIED:
                    reloadList();
                    break;

                case ACTION_HISTORY_TIMES_SHOWN:
                    history = true;
                    reloadList();
                    break;

                case ACTION_SESSION_TIMES_SHOWN:
                    history = false;
                    reloadList();
                    break;
            }
        }
    };

    // Receives broadcasts about UI interactions that require actions to be taken.
    private TTFragmentBroadcastReceiver mUIInteractionReceiver
            = new TTFragmentBroadcastReceiver(this, CATEGORY_UI_INTERACTIONS) {
=======
    // Receives broadcasts from the timer
    private BroadcastReceiver mReceiver = new BroadcastReceiver() {
>>>>>>> 49434676
        @Override
        public void onReceiveWhileAdded(Context context, Intent intent) {
            switch (intent.getAction()) {
                case ACTION_DELETE_SELECTED_TIMES:
                    // Operation will delete times and then broadcast "ACTION_TIMES_MODIFIED".
                    timeCursorAdapter.deleteAllSelected();
                    break;
            }
        }
    };

    public TimerListFragment() {
        // Required empty public constructor
    }

    // We have to put a boolean history here because it resets when we change puzzles.
    public static TimerListFragment newInstance(String puzzle, String puzzleType, boolean history) {
        TimerListFragment fragment = new TimerListFragment();
        Bundle args = new Bundle();
        args.putString(PUZZLE, puzzle);
        args.putBoolean(HISTORY, history);
        args.putString(PUZZLE_SUBTYPE, puzzleType);
        fragment.setArguments(args);
        if (DEBUG_ME) Log.d(TAG, "newInstance() -> " + fragment);
        return fragment;
    }

    @Override
    public void onCreate(Bundle savedInstanceState) {
        if (DEBUG_ME) Log.d(TAG, "onCreate(savedInstanceState=" + savedInstanceState + ")");
        super.onCreate(savedInstanceState);
        if (getArguments() != null) {
            currentPuzzle = getArguments().getString(PUZZLE);
            currentPuzzleSubtype = getArguments().getString(PUZZLE_SUBTYPE);
            history = getArguments().getBoolean(HISTORY);
        }
    }

    @Override
    public View onCreateView(LayoutInflater inflater, ViewGroup container,
                             Bundle savedInstanceState) {
        if (DEBUG_ME) Log.d(TAG, "onCreateView(savedInstanceState=" + savedInstanceState + ")");
        View rootView = inflater.inflate(R.layout.fragment_time_list, container, false);
        mUnbinder = ButterKnife.bind(this, rootView);

        SharedPreferences sharedPreferences = PreferenceManager.getDefaultSharedPreferences(getContext());
        boolean clearEnabled = sharedPreferences.getBoolean("clearEnabled", false);

        if (clearEnabled) {
            dividerView.setVisibility(View.VISIBLE);
            clearButton.setVisibility(View.VISIBLE);
            archiveButton.setCompoundDrawablesWithIntrinsicBounds(R.drawable.ic_timer_sand_black_18dp, 0, 0, 0);
        }

        materialSheetFab = new MaterialSheetFab<>(
            fabButton, fabSheet, overlay, Color.WHITE, ThemeUtils.fetchAttrColor(getActivity(), R.attr.colorPrimary));

        materialSheetFab.setEventListener(new MaterialSheetFabEventListener() {
            @Override
            public void onSheetShown() {
                super.onSheetShown();
                fabScroll.post(new Runnable() {
                    @Override
                    public void run() {
                        fabScroll.fullScroll(View.FOCUS_DOWN);
                    }
                });
            }
        });

        fabShareAo12.setOnClickListener(clickListener);
        fabShareAo5.setOnClickListener(clickListener);
        fabShareHistogram.setOnClickListener(clickListener);
        fabAddTime.setOnClickListener(clickListener);

        archiveButton.setOnClickListener(new View.OnClickListener() {
            @Override
            public void onClick(View view) {
                final Spannable text = new SpannableString(getString(R.string.move_solves_to_history_content) + "  ");
                ImageSpan icon = new ImageSpan(getContext(), R.drawable.ic_icon_history_demonstration);
                text.setSpan(icon, text.length() - 1, text.length(), 0);

                new MaterialDialog.Builder(getContext())
                    .title(R.string.move_solves_to_history)
                    .content(text)
                    .positiveText(R.string.action_move)
                    .negativeText(R.string.action_cancel)
                    .neutralColor(ContextCompat.getColor(getContext(), R.color.black_secondary))
                    .negativeColor(ContextCompat.getColor(getContext(), R.color.black_secondary))
                    .onPositive(new MaterialDialog.SingleButtonCallback() {
                        @Override
                        public void onClick(MaterialDialog dialog, DialogAction which) {
                            TwistyTimer.getDBHandler().moveAllSolvesToHistory(
                                    currentPuzzle, currentPuzzleSubtype);
                            broadcast(CATEGORY_TIME_DATA_CHANGES, ACTION_TIMES_MOVED_TO_HISTORY);
                            reloadList();
                        }
                    })
                    .show();
            }
        });

        clearButton.setOnClickListener(new View.OnClickListener() {
            @Override
            public void onClick(View view) {
                new MaterialDialog.Builder(getContext())
                    .title(R.string.remove_session_title)
                    .content(R.string.remove_session_confirmation_content)
                    .positiveText(R.string.action_remove)
                    .negativeText(R.string.action_cancel)
                    .onPositive(new MaterialDialog.SingleButtonCallback() {
                        @Override
                        public void onClick(MaterialDialog dialog, DialogAction which) {
                            TwistyTimer.getDBHandler().deleteAllFromSession(
                                    currentPuzzle, currentPuzzleSubtype);
                            reloadList();
                        }
                    })
                    .show();
            }
        });

        setupRecyclerView();
        getLoaderManager().initLoader(MainActivity.TIME_LIST_LOADER_ID, null, this);

        registerReceiver(mTimeDataChangedReceiver);
        registerReceiver(mUIInteractionReceiver);

        return rootView;
    }

    @Override
<<<<<<< HEAD
    public void onDestroyView() {
        super.onDestroyView();
        mUnbinder.unbind();
=======
    public void setUserVisibleHint(boolean isVisibleToUser) {
        if (DEBUG_ME) Log.d(TAG, "setUserVisibleHint(isVisibleToUser=" + isVisibleToUser);
        super.setUserVisibleHint(isVisibleToUser);

        if (isResumed()) {
            if (isVisibleToUser) {
                if (fabButton != null) {
                    // Show FAB and intro (if intro was not already dismissed by the user in a
                    // previous session) if the fragment has become visible.
                    fabButton.show();
                    new MaterialIntroView.Builder(getActivity())
                            .enableDotAnimation(false)
                            .setFocusGravity(FocusGravity.CENTER)
                            .setDelayMillis(600)
                            .enableFadeAnimation(true)
                            .enableIcon(false)
                            .performClick(true)
                            .dismissOnTouch(true)
                            .setInfoText(getString(R.string.showcase_fab_average))
                            .setTarget(fabButton)
                            .setUsageId(SHOWCASE_FAB_ID)
                            .show();
                }
            } else if (materialSheetFab != null) {
                // Hide sheet and FAB if the fragment is no longer visible.
                materialSheetFab.hideSheetThenFab();
            }
        }
    }

    /**
     * Hides the sheet for the floating action button, if the sheet is currently open.
     *
     * @return
     *     {@code true} if the "Back" button press was consumed to close the sheet; or
     *     {@code false} if the sheet is not showing and the "Back" button press was ignored.
     */
    @Override
    public boolean onBackPressedInFragment() {
        if (DEBUG_ME) Log.d(TAG, "onBackPressedInFragment()");
        if (isResumed() && materialSheetFab != null && materialSheetFab.isSheetVisible()) {
            materialSheetFab.hideSheet();
            return true;
        }
        return false;
    }

    @Override
    public void onDestroyView() {
        if (DEBUG_ME) Log.d(TAG, "onDestroyView()");
        super.onDestroyView();
        ButterKnife.unbind(this);
>>>>>>> 49434676
    }

    @Override
    public void onDetach() {
        if (DEBUG_ME) Log.d(TAG, "onDetach()");
        super.onDetach();
        // To fix memory leaks
        unregisterReceiver(mTimeDataChangedReceiver);
        unregisterReceiver(mUIInteractionReceiver);
        getLoaderManager().destroyLoader(MainActivity.TIME_LIST_LOADER_ID);
    }

    public void reloadList() {
        getLoaderManager().restartLoader(MainActivity.TIME_LIST_LOADER_ID, null, this);
    }

    @Override
    public Loader<Cursor> onCreateLoader(int i, Bundle bundle) {
<<<<<<< HEAD
        return new TimeTaskLoader(currentPuzzle, currentPuzzleSubtype, history);
=======
        if (DEBUG_ME) Log.d(TAG, "onOnCreateLoader()");
        return timeTaskLoader;
>>>>>>> 49434676
    }

    @Override
    public void onLoadFinished(Loader<Cursor> cursorLoader, Cursor cursor) {
        if (DEBUG_ME) Log.d(TAG, "onLoadFinished()");
        timeCursorAdapter.swapCursor(cursor);
        recyclerView.getAdapter().notifyDataSetChanged();
        setEmptyState(cursor);
    }

    @Override
    public void onLoaderReset(Loader<Cursor> cursorLoader) {
        if (DEBUG_ME) Log.d(TAG, "onLoaderReset()");
        timeCursorAdapter.swapCursor(null);
    }

    public void setEmptyState(Cursor cursor) {
        if (cursor.getCount() == 0) {
            nothingHere.setVisibility(View.VISIBLE);
            nothingText.setVisibility(View.VISIBLE);
            moveToHistory.setVisibility(View.GONE);
            if (history) {
                nothingHere.setImageDrawable(ContextCompat.getDrawable(getContext(), R.drawable.notherehistory));
                nothingText.setText(R.string.list_empty_state_message_history);
            } else {
                nothingHere.setImageDrawable(ContextCompat.getDrawable(getContext(), R.drawable.nothere2));
                nothingText.setText(R.string.list_empty_state_message);
            }
        } else {
            nothingHere.setVisibility(View.INVISIBLE);
            nothingText.setVisibility(View.INVISIBLE);
            if (history)
                moveToHistory.setVisibility(View.GONE);
            else
                moveToHistory.setVisibility(View.VISIBLE);
        }
    }

    private void setupRecyclerView() {
        Activity parentActivity = getActivity();

        timeCursorAdapter = new TimeCursorAdapter(getActivity(), null, this);

        // Set different managers to support different orientations
        StaggeredGridLayoutManager gridLayoutManagerHorizontal =
            new StaggeredGridLayoutManager(6, StaggeredGridLayoutManager.VERTICAL);
        StaggeredGridLayoutManager gridLayoutManagerVertical =
            new StaggeredGridLayoutManager(3, StaggeredGridLayoutManager.VERTICAL);

        // Adapt to orientation
        if (parentActivity.getResources().getConfiguration().orientation == Configuration.ORIENTATION_PORTRAIT)
            recyclerView.setLayoutManager(gridLayoutManagerVertical);
        else
            recyclerView.setLayoutManager(gridLayoutManagerHorizontal);

        recyclerView.setAdapter(timeCursorAdapter);
<<<<<<< HEAD

=======
>>>>>>> 49434676
    }
}<|MERGE_RESOLUTION|>--- conflicted
+++ resolved
@@ -38,11 +38,7 @@
 import com.aricneto.twistytimer.database.TimeTaskLoader;
 import com.aricneto.twistytimer.items.Solve;
 import com.aricneto.twistytimer.layout.Fab;
-<<<<<<< HEAD
-=======
 import com.aricneto.twistytimer.listener.OnBackPressedInFragmentListener;
-import com.aricneto.twistytimer.utils.Broadcaster;
->>>>>>> 49434676
 import com.aricneto.twistytimer.utils.PuzzleUtils;
 import com.aricneto.twistytimer.utils.TTIntent;
 import com.aricneto.twistytimer.utils.ThemeUtils;
@@ -54,14 +50,11 @@
 
 import butterknife.BindView;
 import butterknife.ButterKnife;
-<<<<<<< HEAD
 import butterknife.Unbinder;
-
-import static com.aricneto.twistytimer.utils.TTIntent.*;
-=======
 import co.mobiwise.materialintro.shape.FocusGravity;
 import co.mobiwise.materialintro.view.MaterialIntroView;
->>>>>>> 49434676
+
+import static com.aricneto.twistytimer.utils.TTIntent.*;
 
 public class TimerListFragment extends BaseFragment
         implements LoaderManager.LoaderCallbacks<Cursor>, OnBackPressedInFragmentListener {
@@ -79,15 +72,9 @@
     private static final String PUZZLE_SUBTYPE = "puzzle_type";
     private static final String HISTORY        = "history";
 
-<<<<<<< HEAD
-    public MaterialSheetFab<Fab> materialSheetFab;
-=======
     private static final String SHOWCASE_FAB_ID = "SHOWCASE_FAB_ID";
 
-    private static final int TASK_LOADER_ID = 14;
     private MaterialSheetFab<Fab> materialSheetFab;
-    DatabaseHandler dbHandler;
->>>>>>> 49434676
     // True if you want to search history, false if you only want to search session
     boolean         history;
 
@@ -111,15 +98,8 @@
     private String            currentPuzzle;
     private String            currentPuzzleSubtype;
     private TimeCursorAdapter timeCursorAdapter;
-<<<<<<< HEAD
-
-    View.OnClickListener clickListener = new View.OnClickListener() {
-=======
-    private TimeTaskLoader    timeTaskLoader;
-    private Context           mContext;
 
     private View.OnClickListener clickListener = new View.OnClickListener() {
->>>>>>> 49434676
         @Override
         public void onClick(View view) {
             final DatabaseHandler dbHandler = TwistyTimer.getDBHandler();
@@ -170,7 +150,6 @@
         }
     };
 
-<<<<<<< HEAD
     // Receives broadcasts after changes have been made to time data or the selection of that data.
     private TTFragmentBroadcastReceiver mTimeDataChangedReceiver
             = new TTFragmentBroadcastReceiver(this, CATEGORY_TIME_DATA_CHANGES) {
@@ -205,10 +184,6 @@
     // Receives broadcasts about UI interactions that require actions to be taken.
     private TTFragmentBroadcastReceiver mUIInteractionReceiver
             = new TTFragmentBroadcastReceiver(this, CATEGORY_UI_INTERACTIONS) {
-=======
-    // Receives broadcasts from the timer
-    private BroadcastReceiver mReceiver = new BroadcastReceiver() {
->>>>>>> 49434676
         @Override
         public void onReceiveWhileAdded(Context context, Intent intent) {
             switch (intent.getAction()) {
@@ -341,11 +316,13 @@
     }
 
     @Override
-<<<<<<< HEAD
     public void onDestroyView() {
+        if (DEBUG_ME) Log.d(TAG, "onDestroyView()");
         super.onDestroyView();
         mUnbinder.unbind();
-=======
+    }
+
+    @Override
     public void setUserVisibleHint(boolean isVisibleToUser) {
         if (DEBUG_ME) Log.d(TAG, "setUserVisibleHint(isVisibleToUser=" + isVisibleToUser);
         super.setUserVisibleHint(isVisibleToUser);
@@ -394,14 +371,6 @@
     }
 
     @Override
-    public void onDestroyView() {
-        if (DEBUG_ME) Log.d(TAG, "onDestroyView()");
-        super.onDestroyView();
-        ButterKnife.unbind(this);
->>>>>>> 49434676
-    }
-
-    @Override
     public void onDetach() {
         if (DEBUG_ME) Log.d(TAG, "onDetach()");
         super.onDetach();
@@ -417,12 +386,8 @@
 
     @Override
     public Loader<Cursor> onCreateLoader(int i, Bundle bundle) {
-<<<<<<< HEAD
+        if (DEBUG_ME) Log.d(TAG, "onOnCreateLoader()");
         return new TimeTaskLoader(currentPuzzle, currentPuzzleSubtype, history);
-=======
-        if (DEBUG_ME) Log.d(TAG, "onOnCreateLoader()");
-        return timeTaskLoader;
->>>>>>> 49434676
     }
 
     @Override
@@ -479,9 +444,5 @@
             recyclerView.setLayoutManager(gridLayoutManagerHorizontal);
 
         recyclerView.setAdapter(timeCursorAdapter);
-<<<<<<< HEAD
-
-=======
->>>>>>> 49434676
     }
 }