<?xml version="1.0" encoding="utf-8"?>
<resources>
    <bool name="default_buttonEnabled">true</bool>
    <bool name="default_inspectionEnabled">false</bool>
    <bool name="default_worstSolve">false</bool>
    <bool name="default_bestSolve">true</bool>
    <bool name="default_backgroundEnabled">true</bool>
    <bool name="default_holdEnabled">false</bool>
    <bool name="default_scrambleEnabled">true</bool>
    <bool name="default_millisecondsEnabled">true</bool>
    <bool name="default_pagerEnabled">true</bool>
    <bool name="default_clearEnabled">false</bool>
    <bool name="defaultAdvancedEnabled">false</bool>
    <bool name="default_startCue">false</bool>
    <bool name="default_large_quickaction">false</bool>
    <bool name="default_hideTime">false</bool>
    <bool name="default_showHints">true</bool>
    <bool name="default_showHintsXCross">false</bool>
<<<<<<< HEAD
    <bool name="default_backCancelEnabled">true</bool>

    <bool name="default_crossHintTopEnabled">false</bool>
    <bool name="default_crossHintLeftEnabled">false</bool>
    <bool name="default_crossHintFrontEnabled">false</bool>
    <bool name="default_crossHintRightEnabled">false</bool>
    <bool name="default_crossHintBackEnabled">false</bool>
    <bool name="default_crossHintDownEnabled">true</bool>
    <bool name="default_showAverageRecordEnabled">true</bool>

=======
    <bool name="default_warningEnabled">false</bool>
    <bool name="default_verbalWarningEnbled">false</bool>
>>>>>>> 522ba9ea
</resources><|MERGE_RESOLUTION|>--- conflicted
+++ resolved
@@ -16,7 +16,6 @@
     <bool name="default_hideTime">false</bool>
     <bool name="default_showHints">true</bool>
     <bool name="default_showHintsXCross">false</bool>
-<<<<<<< HEAD
     <bool name="default_backCancelEnabled">true</bool>
 
     <bool name="default_crossHintTopEnabled">false</bool>
@@ -27,8 +26,6 @@
     <bool name="default_crossHintDownEnabled">true</bool>
     <bool name="default_showAverageRecordEnabled">true</bool>
 
-=======
     <bool name="default_warningEnabled">false</bool>
     <bool name="default_verbalWarningEnbled">false</bool>
->>>>>>> 522ba9ea
 </resources>